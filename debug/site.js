
var map = new llmr.Map({
    container: document.getElementById('map'),
    sources: {
        "mapbox streets": {
            type: 'vector',
<<<<<<< HEAD
            id: 'mapbox streets',
=======
>>>>>>> a6bd5159
            urls: ['http://a.gl-api-us-east-1.tilestream.net/v3/mapbox.mapbox-streets-v4/{z}/{x}/{y}.gl.pbf'],
            // urls: ['http://api.tiles.mapbox.com/v3/mapbox.mapbox-streets-v4/{z}/{x}/{y}.vector.pbf'],
            zooms: [0, 2, 3, 4, 5, 6, 7, 8, 10, 12, 13, 14],
        },
        "satellite": {
            type: 'raster',
            urls: ['http://api.tiles.mapbox.com/v3/aibram.map-vlob92uz/{z}/{x}/{y}.png'],
            zooms: [0,1,2,3,4,5,6,7,8,9,10,11,12,13,14,15,16,17],
        }
    },
    maxZoom: 20,
    zoom: 15,
    lat: 38.912753,
    lon: -77.032194,
    rotation: 0,
    style: style_json,
    hash: true
});

// add geojson overlay
var geojson = new llmr.GeoJSONSource({ type: 'Feature', properties: {}, geometry: route.routes[0].geometry});
map.addSource('geojson', geojson);

highlight('building');
highlight('road_regular');

function highlight(bucket_name) {
    map.mouseEvents.on('mouseover', function(f) {
        if (f._bucket !== bucket_name) return;
        map.sources['mapbox streets'].removeFeature(f, bucket_name);
        map.sources['mapbox streets'].addFeature(f, bucket_name + '_highlight');
        map.update();
    });
    map.mouseEvents.on('mouseout', function(f) {
        if (f._bucket !== bucket_name) return;
        map.sources['mapbox streets'].removeFeature(f, bucket_name + '_highlight');
        map.sources['mapbox streets'].addFeature(f, bucket_name);
        map.update();
    });
}<|MERGE_RESOLUTION|>--- conflicted
+++ resolved
@@ -4,10 +4,6 @@
     sources: {
         "mapbox streets": {
             type: 'vector',
-<<<<<<< HEAD
-            id: 'mapbox streets',
-=======
->>>>>>> a6bd5159
             urls: ['http://a.gl-api-us-east-1.tilestream.net/v3/mapbox.mapbox-streets-v4/{z}/{x}/{y}.gl.pbf'],
             // urls: ['http://api.tiles.mapbox.com/v3/mapbox.mapbox-streets-v4/{z}/{x}/{y}.vector.pbf'],
             zooms: [0, 2, 3, 4, 5, 6, 7, 8, 10, 12, 13, 14],
